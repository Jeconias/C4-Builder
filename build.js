--- conflicted
+++ resolved
@@ -599,7 +599,6 @@
                     path.parse(pumlFile.dir).name + `.${options.DIAGRAM_FORMAT}`
                 ));
                 if (!options.GENERATE_LOCAL_IMAGES)
-<<<<<<< HEAD
                     diagramUrl = plantUmlServerUrl(pumlFile.content);
                     
                 
@@ -617,9 +616,6 @@
                         svgContent = await httpGet(diagramUrl)
                     }
                     MD += "\n\n<div>"+svgContent.replace(/(<!--.*?-->)|(<!--[\w\W\n\s]+?-->)/gm, "")+"</div>\n\n"
-=======
-                    diagramUrl = plantUmlServerUrl(options.PLANTUML_SERVER_URL, options.DIAGRAM_FORMAT, pumlFile.content);
->>>>>>> f7d64bb8
 
                     diagramUrl = plantUmlServerUrl(pumlFile.content);
                     let diagramLink = `[Download ${path.parse(pumlFile.dir).name} diagram](${diagramUrl} ':ignore')`;
