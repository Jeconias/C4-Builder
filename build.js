--- conflicted
+++ resolved
@@ -726,23 +726,6 @@
     }
 
     //docsify homepage
-<<<<<<< HEAD
-    filePromises.push(writeFile(path.join(
-        options.DIST_FOLDER,
-        `index.html`
-    ), docsifyTemplate({
-        name: options.PROJECT_NAME,
-        repo: options.REPO_NAME,
-        loadSidebar: true,
-        auto2top: true,
-        homepage: `${options.WEB_FILE_NAME}.md`,
-        plantuml: {
-            skin: 'classic'
-        },
-        stylesheet: options.WEB_THEME,
-        supportSearch: options.SUPPORT_SEARCH
-    })));
-=======
     filePromises.push(
         writeFile(
             path.join(options.DIST_FOLDER, `index.html`),
@@ -755,11 +738,11 @@
                 plantuml: {
                     skin: 'classic'
                 },
-                stylesheet: options.WEB_THEME
+                stylesheet: options.WEB_THEME,
+                supportSearch: options.SUPPORT_SEARCH
             })
         )
     );
->>>>>>> 437626a2
 
     //github pages preparation
     filePromises.push(writeFile(path.join(options.DIST_FOLDER, `.nojekyll`), ''));
