--- conflicted
+++ resolved
@@ -6,23 +6,19 @@
 const fsextra = require('fs-extra');
 let docsifyTemplate = require('./docsify.template.js');
 const markdownpdf = require('md-to-pdf').mdToPdf;
-<<<<<<< HEAD
 
 const http = require('http');
-=======
->>>>>>> 2950c2d8
 
 const {
-  encodeURIPath,
-  makeDirectory,
-  readFile,
-  writeFile,
-  plantUmlServerUrl,
-  plantumlVersions,
+    encodeURIPath,
+    makeDirectory,
+    readFile,
+    writeFile,
+    plantUmlServerUrl,
+    plantumlVersions
 } = require('./utils.js');
 
 const getMime = (format) => {
-<<<<<<< HEAD
     if (format == 'svg') return `image/svg+xml`;
     return `image/${format}`;
 };
@@ -46,40 +42,14 @@
         });
         // handle connection errors of the request
         request.on('error', (err) => reject(err));
-=======
-  if (format == 'svg') return `image/svg+xml`;
-  return `image/${format}`;
-};
-
-const httpGet = async (url) => {
-  // return new pending promise
-  return new Promise((resolve, reject) => {
-    // select http or https module, depending on reqested url
-    const lib = url.startsWith('https') ? require('https') : require('http');
-    const request = lib.get(url, (response) => {
-      // handle http errors
-      if (response.statusCode < 200 || response.statusCode > 299) {
-        reject(new Error('Failed to load page ' + url + ', status code: ' + response.statusCode));
-      }
-      // temporary data holder
-      const body = [];
-      // on every content chunk, push it to the data array
-      response.on('data', (chunk) => body.push(chunk));
-      // we are done, resolve promise with those joined chunks
-      response.on('end', () => resolve(Buffer.concat(body).toString('base64')));
->>>>>>> 2950c2d8
     });
-    // handle connection errors of the request
-    request.on('error', (err) => reject(err));
-  });
 };
 
 const getFolderName = (dir, root, homepage) => {
-  return dir === root ? homepage : path.parse(dir).base;
+    return dir === root ? homepage : path.parse(dir).base;
 };
 
 const generateTree = async (dir, options) => {
-<<<<<<< HEAD
     let tree = [];
 
     const build = async (dir, parent) => {
@@ -126,7 +96,8 @@
         const pumlFiles = files.filter((x) => path.extname(x).toLowerCase() === '.puml');
         for (const pumlFile of pumlFiles) {
             const fileContents = await readFile(path.join(dir, pumlFile));
-            item.pumlFiles.push({ dir: pumlFile, content: fileContents });
+            const isDitaa = !!(fileContents ? fileContents.toString() : '').match(/(@startditaa)/gi);
+            item.pumlFiles.push({ dir: pumlFile, content: fileContents, isDitaa });
         }
         item.pumlFiles.sort(function (a, b) {
             return ('' + a.dir).localeCompare(b.dir);
@@ -134,7 +105,7 @@
 
         //copy all other files
         const otherFiles = files.filter(
-            (x) => ['.md', '.puml'].indexOf(path.extname(x).toLowerCase()) === -1
+            (x) => x.charAt(0) === '_' || ['.md', '.puml'].indexOf(path.extname(x).toLowerCase()) === -1
         );
         for (const otherFile of otherFiles) {
             if (fs.statSync(path.join(dir, otherFile)).isDirectory()) continue;
@@ -148,108 +119,27 @@
                 await fsextra.copy(path.join(dir, otherFile), path.join(options.DIST_FOLDER, otherFile));
         }
     };
-=======
-  let tree = [];
-
-  const build = async (dir, parent) => {
-    let name = getFolderName(dir, options.ROOT_FOLDER, options.HOMEPAGE_NAME);
-    let item = tree.find((x) => x.dir === dir);
-    if (!item) {
-      item = {
-        dir: dir,
-        urlDir: dir
-          .replace(options.ROOT_FOLDER, '')
-          .split('\\')
-          .map((_) => encodeURIComponent(_))
-          .join('/'),
-        name: name,
-        level: dir.split(path.sep).length,
-        parent: parent,
-        mdFiles: [],
-        pumlFiles: [],
-        descendants: [],
-      };
-      tree.push(item);
-    }
-
-    let files = fs.readdirSync(dir).filter((x) => x.charAt(0) !== '_');
-    for (const file of files) {
-      //if folder
-      if (fs.statSync(path.join(dir, file)).isDirectory()) {
-        item.descendants.push(file);
-        //create corresponding dist folder
-        if (
-          options.GENERATE_WEBSITE ||
-          options.GENERATE_MD ||
-          options.GENERATE_PDF ||
-          options.GENERATE_LOCAL_IMAGES
-        )
-          await makeDirectory(
-            path.join(options.DIST_FOLDER, dir.replace(options.ROOT_FOLDER, ''), file)
-          );
->>>>>>> 2950c2d8
-
-        await build(path.join(dir, file), dir);
-      }
-    }
-
-    const mdFiles = files.filter((x) => path.extname(x).toLowerCase() === '.md');
-    for (const mdFile of mdFiles) {
-      const fileContents = await readFile(path.join(dir, mdFile));
-      item.mdFiles.push(fileContents);
-    }
-    const pumlFiles = files.filter((x) => path.extname(x).toLowerCase() === '.puml');
-    for (const pumlFile of pumlFiles) {
-      const fileContents = await readFile(path.join(dir, pumlFile));
-      item.pumlFiles.push({ dir: pumlFile, content: fileContents });
-    }
-    item.pumlFiles.sort(function (a, b) {
-      return ('' + a.dir).localeCompare(b.dir);
-    });
-
-    //copy all other files
-    files = fs.readdirSync(dir);
-    const otherFiles = files.filter(
-      (x) => x.charAt(0) === '_' || ['.md', '.puml'].indexOf(path.extname(x).toLowerCase()) === -1
-    );
-    for (const otherFile of otherFiles) {
-      if (fs.statSync(path.join(dir, otherFile)).isDirectory()) continue;
-
-      if (options.GENERATE_MD || options.GENERATE_PDF || options.GENERATE_WEBSITE)
-        await fsextra.copy(
-          path.join(dir, otherFile),
-          path.join(options.DIST_FOLDER, dir.replace(options.ROOT_FOLDER, ''), otherFile)
-        );
-      if (options.GENERATE_COMPLETE_PDF_FILE || options.GENERATE_COMPLETE_MD_FILE)
-        await fsextra.copy(path.join(dir, otherFile), path.join(options.DIST_FOLDER, otherFile));
-    }
-  };
-
-  await build(dir);
-
-  return tree;
+
+    await build(dir);
+
+    return tree;
 };
 
 const generateImages = async (tree, options, onImageGenerated) => {
-  let totalImages = 0;
-  let processedImages = 0;
-
-<<<<<<< HEAD
+    let totalImages = 0;
+    let processedImages = 0;
+
     for (const item of tree) {
-        let files = fs.readdirSync(item.dir).filter((x) => x.charAt(0) !== '_');
-        const pumlFiles = files.filter((x) => path.extname(x).toLowerCase() === '.puml');
-        totalImages += pumlFiles.length;
+        totalImages += item.pumlFiles.length;
     }
     for (const item of tree) {
-        let files = fs.readdirSync(item.dir).filter((x) => x.charAt(0) !== '_');
-        const pumlFiles = files.filter((x) => path.extname(x).toLowerCase() === '.puml');
-        for (const pumlFile of pumlFiles) {
+        for (const pumlFile of item.pumlFiles) {
             //write diagram as image
             let stream = fs.createWriteStream(
                 path.join(
                     options.DIST_FOLDER,
                     item.dir.replace(options.ROOT_FOLDER, ''),
-                    `${path.parse(pumlFile).name}.${options.DIAGRAM_FORMAT}`
+                    `${path.parse(pumlFile.dir).name}.${pumlFile.isDitaa ? 'png' : options.DIAGRAM_FORMAT}`
                 )
             );
 
@@ -261,8 +151,8 @@
             const plantuml = require('node-plantuml');
 
             plantuml
-                .generate(path.join(item.dir, pumlFile), {
-                    format: options.DIAGRAM_FORMAT,
+                .generate(path.join(item.dir, pumlFile.dir), {
+                    format: pumlFile.isDitaa ? 'png' : options.DIAGRAM_FORMAT,
                     charset: options.CHARSET,
                     include: item.dir
                 })
@@ -272,56 +162,12 @@
             processedImages++;
             if (onImageGenerated) onImageGenerated(processedImages, totalImages);
         }
-=======
-  let ver = plantumlVersions.find((v) => v.version === options.PLANTUML_VERSION);
-  if (options.PLANTUML_VERSION === 'latest') ver = plantumlVersions.find((v) => v.isLatest);
-
-  if (!ver) throw new Error(`PlantUML version ${options.PLANTUML_VERSION} not supported`);
-
-  process.env.PLANTUML_HOME = path.join(__dirname, 'vendor', ver.jar);
-  const plantuml = require('node-plantuml');
-
-  for (const item of tree) {
-    totalImages += item.pumlFiles.length;
-  }
-
-  for (const item of tree) {
-    for (const pumlFile of item.pumlFiles) {
-      let diagram_format = options.DIAGRAM_FORMAT;
-
-      // special handling DITAA diagram type (only allowed PNG format)
-      if (('' + pumlFile.content || '').match(/(@startditaa)/gi)) diagram_format = 'png';
-
-      //write diagram as image
-      let stream = fs.createWriteStream(
-        path.join(
-          options.DIST_FOLDER,
-          item.dir.replace(options.ROOT_FOLDER, ''),
-          `${path.parse(pumlFile.dir).name}.${diagram_format}`
-        )
-      );
-
-      plantuml
-        .generate(path.join(item.dir, pumlFile.dir), {
-          format: diagram_format,
-          charset: options.CHARSET,
-          include: item.dir,
-        })
-        .out.pipe(stream);
-
-      await new Promise((resolve) => stream.on('finish', resolve));
-      processedImages++;
-
-      if (onImageGenerated) onImageGenerated(processedImages, totalImages);
->>>>>>> 2950c2d8
-    }
-  }
+    }
 };
 
 const generateCompleteMD = async (tree, options) => {
-  let filePromises = [];
-
-<<<<<<< HEAD
+    let filePromises = [];
+
     //title
     let MD = `# ${options.PROJECT_NAME}`;
     //table of contents
@@ -360,13 +206,14 @@
                 let diagramUrl = encodeURIPath(
                     path.join(
                         path.dirname(pumlFile.dir),
-                        path.parse(pumlFile.dir).name + `.${options.DIAGRAM_FORMAT}`
+                        path.parse(pumlFile.dir).name +
+                            `.${pumlFile.isDitaa ? 'png' : options.DIAGRAM_FORMAT}`
                     )
                 );
                 if (!options.GENERATE_LOCAL_IMAGES)
                     diagramUrl = plantUmlServerUrl(
                         options.PLANTUML_SERVER_URL,
-                        options.DIAGRAM_FORMAT,
+                        pumlFile.isDitaa ? 'png' : options.DIAGRAM_FORMAT,
                         pumlFile.content
                     );
 
@@ -385,7 +232,7 @@
                     else imgContent = await httpGet(diagramUrl);
 
                     MD += `\n![${path.parse(pumlFile.dir).name}](data:${getMime(
-                        options.DIAGRAM_FORMAT
+                        pumlFile.isDitaa ? 'png' : options.DIAGRAM_FORMAT
                     )};base64,${imgContent})\n`;
 
                     let diagramLink = `\n[Download ${path.parse(pumlFile.dir).name} diagram](${encodeURIPath(
@@ -417,45 +264,11 @@
 
     //write file to disk
     filePromises.push(writeFile(path.join(options.DIST_FOLDER, `${options.PROJECT_NAME}.md`), MD));
-=======
-  //title
-  let MD = `# ${options.PROJECT_NAME}`;
-
-  //table of contents
-  let tableOfContents = '';
-  for (const item of tree)
-    tableOfContents += `${'  '.repeat(item.level - 1)}* [${item.name}](#${encodeURIPath(
-      item.name
-    ).replace(/%20/g, '-')})\n`;
-
-  MD += `\n\n${tableOfContents}\n---`;
-
-  for (const item of tree) {
-    let name = getFolderName(item.dir, options.ROOT_FOLDER, options.HOMEPAGE_NAME);
-
-    //title
-    MD += `\n\n## ${name}`;
-    if (name !== options.HOMEPAGE_NAME) {
-      if (options.INCLUDE_BREADCRUMBS) MD += `\n\n\`${item.dir.replace(options.ROOT_FOLDER, '')}\``;
-
-      MD += `\n\n[${options.HOMEPAGE_NAME}](#${encodeURIPath(options.PROJECT_NAME).replace(
-        /%20/g,
-        '-'
-      )})`;
-    }
-
-    MD += await generateMDFromItem(item, options, false);
-  }
-
-  //write file to disk
-  filePromises.push(writeFile(path.join(options.DIST_FOLDER, `${options.PROJECT_NAME}.md`), MD));
->>>>>>> 2950c2d8
-
-  return Promise.all(filePromises);
+
+    return Promise.all(filePromises);
 };
 
 const generateCompletePDF = async (tree, options) => {
-<<<<<<< HEAD
     //title
     let MD = `# ${options.PROJECT_NAME}`;
     //table of contents
@@ -490,13 +303,14 @@
                 let diagramUrl = encodeURIPath(
                     path.join(
                         item.dir.replace(options.ROOT_FOLDER, ''),
-                        path.parse(pumlFile.dir).name + `.${options.DIAGRAM_FORMAT}`
+                        path.parse(pumlFile.dir).name +
+                            `.${pumlFile.isDitaa ? 'png' : options.DIAGRAM_FORMAT}`
                     )
                 );
                 if (!options.GENERATE_LOCAL_IMAGES)
                     diagramUrl = plantUmlServerUrl(
                         options.PLANTUML_SERVER_URL,
-                        options.DIAGRAM_FORMAT,
+                        pumlFile.isDitaa ? 'png' : options.DIAGRAM_FORMAT,
                         pumlFile.content
                     );
 
@@ -631,13 +445,14 @@
                 let diagramUrl = encodeURIPath(
                     path.join(
                         path.dirname(pumlFile.dir),
-                        path.parse(pumlFile.dir).name + `.${options.DIAGRAM_FORMAT}`
+                        path.parse(pumlFile.dir).name +
+                            `.${pumlFile.isDitaa ? 'png' : options.DIAGRAM_FORMAT}`
                     )
                 );
                 if (!options.GENERATE_LOCAL_IMAGES)
                     diagramUrl = plantUmlServerUrl(
                         options.PLANTUML_SERVER_URL,
-                        options.DIAGRAM_FORMAT,
+                        pumlFile.isDitaa ? 'png' : options.DIAGRAM_FORMAT,
                         pumlFile.content
                     );
 
@@ -656,7 +471,7 @@
                     else imgContent = await httpGet(diagramUrl);
 
                     MD += `\n![${path.parse(pumlFile.dir).name}](data:${getMime(
-                        options.DIAGRAM_FORMAT
+                        pumlFile.isDitaa ? 'png' : options.DIAGRAM_FORMAT
                     )};base64,${imgContent})\n`;
 
                     let diagramLink = `[Download ${
@@ -697,152 +512,12 @@
                 if (onProgress) onProgress(processedCount, totalCount);
             })
         );
-=======
-  //title
-  let MD = `# ${options.PROJECT_NAME}`;
-  //table of contents
-  let tableOfContents = '';
-  for (const item of tree) {
-    tableOfContents += `${'  '.repeat(item.level - 1)}* [${item.name}](#${encodeURIPath(
-      item.name
-    ).replace(/%20/g, '-')})\n`;
-  }
-  MD += `\n\n${tableOfContents}\n---`;
-
-  for (const item of tree) {
-    let name = getFolderName(item.dir, options.ROOT_FOLDER, options.HOMEPAGE_NAME);
-
-    //title
-    MD += `\n\n## ${name}`;
-
-    //bradcrumbs
-    if (name !== options.HOMEPAGE_NAME && options.INCLUDE_BREADCRUMBS)
-      MD += `\n\n\`${item.dir.replace(options.ROOT_FOLDER, '')}\``;
-
-    MD += await generateMDFromItem(item, options, false);
-  }
-
-  //write temp file
-  await writeFile(path.join(options.DIST_FOLDER, `${options.PROJECT_NAME}_TEMP.md`), MD);
-
-  //convert to pdf
-  await markdownpdf(
-    {
-      path: './' + path.join(options.DIST_FOLDER, `${options.PROJECT_NAME}_TEMP.md`),
-    },
-    {
-      stylesheet: [options.PDF_CSS],
-      pdf_options: {
-        scale: 1,
-        displayHeaderFooter: false,
-        printBackground: true,
-        landscape: false,
-        pageRanges: '',
-        format: 'A4',
-        width: '',
-        height: '',
-        margin: {
-          top: '1.5cm',
-          right: '1cm',
-          bottom: '1cm',
-          left: '1cm',
-        },
-      },
-      dest: path.join(options.DIST_FOLDER, `${options.PROJECT_NAME}.pdf`),
-    }
-  ).catch(console.error);
-
-  // remove temp file
-  await fsextra.remove(path.join(options.DIST_FOLDER, `${options.PROJECT_NAME}_TEMP.md`));
-};
-
-const generateMD = async (tree, options, onProgress) => {
-  let processedCount = 0;
-  let totalCount = tree.length;
-
-  let filePromises = [];
-  for (const item of tree) {
-    let name = getFolderName(item.dir, options.ROOT_FOLDER, options.HOMEPAGE_NAME);
-    //title
-    let MD = `# ${name}`;
-    //bradcrumbs
-    if (options.INCLUDE_BREADCRUMBS && name !== options.HOMEPAGE_NAME)
-      MD += `\n\n\`${item.dir.replace(options.ROOT_FOLDER, '')}\``;
-
-    //table of contents
-    if (options.INCLUDE_TABLE_OF_CONTENTS) {
-      let tableOfContents = '';
-      for (const _item of tree) {
-        let label = `${item.dir === _item.dir ? '**' : ''}${_item.name}${
-          item.dir === _item.dir ? '**' : ''
-        }`;
-        tableOfContents += `${'  '.repeat(_item.level - 1)}* [${label}](${encodeURIPath(
-          path.join(
-            './',
-            item.level - 1 > 0 ? '../'.repeat(item.level - 1) : '',
-            _item.dir.replace(options.ROOT_FOLDER, ''),
-            `${options.MD_FILE_NAME}.md`
-          )
-        )})\n`; //slice 1 if root and down
-      }
-      MD += `\n\n${tableOfContents}\n---`;
-    }
-
-    //parent menu
-    if (item.parent && options.INCLUDE_NAVIGATION) {
-      let parentName = getFolderName(item.parent, options.ROOT_FOLDER, options.HOMEPAGE_NAME);
-      MD += `\n\n[${parentName} (up)](${encodeURIPath(
-        path.join(
-          './',
-          item.level - 1 > 0 ? '../'.repeat(item.level - 1) : '',
-          item.parent.replace(options.ROOT_FOLDER, ''),
-          `${options.MD_FILE_NAME}.md`
-        )
-      )})`;
->>>>>>> 2950c2d8
-    }
-
-    //exclude files and folders prefixed with _
-    let descendantsMenu = '';
-    for (const file of item.descendants) {
-      descendantsMenu += `\n\n- [${file}](${encodeURIPath(
-        path.join(
-          './',
-          item.level - 1 > 0 ? '../'.repeat(item.level - 1) : '',
-          item.dir.replace(options.ROOT_FOLDER, ''),
-          file,
-          `${options.MD_FILE_NAME}.md`
-        )
-      )})`;
-    }
-    //descendants menu
-    if (descendantsMenu && options.INCLUDE_NAVIGATION) MD += `${descendantsMenu}`;
-    //separator
-    if (options.INCLUDE_NAVIGATION) MD += `\n\n---`;
-
-    MD += await generateMDFromItem(item, options, true);
-
-    //write to disk
-    filePromises.push(
-      writeFile(
-        path.join(
-          options.DIST_FOLDER,
-          item.dir.replace(options.ROOT_FOLDER, ''),
-          `${options.MD_FILE_NAME}.md`
-        ),
-        MD
-      ).then(() => {
-        processedCount++;
-        if (onProgress) onProgress(processedCount, totalCount);
-      })
-    );
-  }
-
-  return Promise.all(filePromises);
+    }
+
+    return Promise.all(filePromises);
 };
 
 const generatePDF = async (tree, options, onProgress) => {
-<<<<<<< HEAD
     let processedCount = 0;
     let totalCount = tree.length;
 
@@ -865,11 +540,13 @@
         const appendImages = () => {
             for (const pumlFile of item.pumlFiles) {
                 MD += '\n\n';
-                let diagramUrl = encodeURIPath(path.parse(pumlFile.dir).name + `.${options.DIAGRAM_FORMAT}`);
+                let diagramUrl = encodeURIPath(
+                    path.parse(pumlFile.dir).name + `.${pumlFile.isDitaa ? 'png' : options.DIAGRAM_FORMAT}`
+                );
                 if (!options.GENERATE_LOCAL_IMAGES)
                     diagramUrl = plantUmlServerUrl(
                         options.PLANTUML_SERVER_URL,
-                        options.DIAGRAM_FORMAT,
+                        pumlFile.isDitaa ? 'png' : options.DIAGRAM_FORMAT,
                         pumlFile.content
                     );
 
@@ -948,160 +625,11 @@
                 })
         );
     }
-=======
-  let processedCount = 0;
-  let totalCount = tree.length;
-
-  let filePromises = [];
-  for (const item of tree) {
-    let name = getFolderName(item.dir, options.ROOT_FOLDER, options.HOMEPAGE_NAME);
-    //title
-    let MD = `# ${name}`;
-    if (options.INCLUDE_BREADCRUMBS && name !== options.HOMEPAGE_NAME)
-      MD += `\n\n\`${item.dir.replace(options.ROOT_FOLDER, '')}\``;
-
-    //concatenate markdown files
-    MD += await generateMDFromItem(item, options, false);
-
-    //write temp file
-    filePromises.push(
-      writeFile(
-        path.join(
-          options.DIST_FOLDER,
-          item.dir.replace(options.ROOT_FOLDER, ''),
-          `${options.MD_FILE_NAME}_TEMP.md`
-        ),
-        MD
-      )
-        .then(() => {
-          return markdownpdf(
-            {
-              path: path.join(
-                options.DIST_FOLDER,
-                item.dir.replace(options.ROOT_FOLDER, ''),
-                `${options.MD_FILE_NAME}_TEMP.md`
-              ),
-            },
-            {
-              stylesheet: [options.PDF_CSS],
-              pdf_options: {
-                scale: 1,
-                displayHeaderFooter: false,
-                printBackground: true,
-                landscape: false,
-                pageRanges: '',
-                format: 'A4',
-                width: '',
-                height: '',
-                margin: {
-                  top: '1.5cm',
-                  right: '1cm',
-                  bottom: '1cm',
-                  left: '1cm',
-                },
-              },
-              dest: path.join(
-                options.DIST_FOLDER,
-                item.dir.replace(options.ROOT_FOLDER, ''),
-                `${name}.pdf`
-              ),
-            }
-          ).catch(console.error);
-        })
-        .then(() => {
-          //remove temp file
-          fsextra.removeSync(
-            path.join(
-              options.DIST_FOLDER,
-              item.dir.replace(options.ROOT_FOLDER, ''),
-              `${options.MD_FILE_NAME}_TEMP.md`
-            )
-          );
-        })
-        .then(() => {
-          processedCount++;
-          if (onProgress) onProgress(processedCount, totalCount);
-        })
-    );
-  }
-
-  return Promise.all(filePromises);
-};
->>>>>>> 2950c2d8
-
-const processPuml = async (item, pumlFileName, pumlFileContent, options, excludeDir) => {
-  let diagram_format = options.DIAGRAM_FORMAT;
-  // Special handling DITAA diagram type (Only PNG is supported)
-  if (('' + pumlFileContent || '').match(/(@startditaa)/gi)) diagram_format = 'png';
-
-  const filePath = path.join(
-    item.dir.replace(options.ROOT_FOLDER, ''),
-    pumlFileName + `.${diagram_format}`
-  );
-
-  let diagramUrlWithFolder = [
-    item.urlDir,
-    encodeURIComponent(pumlFileName + `.${diagram_format}`),
-  ].join('/');
-
-  let diagramUrl = diagramUrlWithFolder;
-  if (excludeDir) {
-    diagramUrl = encodeURIComponent(pumlFileName + `.${diagram_format}`);
-  }
-
-  if (!options.GENERATE_LOCAL_IMAGES) {
-    diagramUrlWithFolder = diagramUrl = plantUmlServerUrl(pumlFileContent, options);
-  }
-
-  let result = '';
-  if (options.EMBED_DIAGRAM) {
-    let imgContent = '';
-    if (options.GENERATE_LOCAL_IMAGES)
-      imgContent = (await readFile(path.join(options.DIST_FOLDER, filePath))).toString('base64');
-    else imgContent = await httpGet(diagramUrl);
-
-    result += `\n![${pumlFileName}](data:${getMime(diagram_format)};base64,${imgContent})  \n`;
-    result += `[Download ${pumlFileName} diagram](${diagramUrl} ':ignore')`;
-  } else {
-    result += `![diagram](${diagramUrl})  \n`;
-    if (options.INCLUDE_LINK_TO_DIAGRAM)
-      result += `[Go to ${pumlFileName} diagram](${diagramUrlWithFolder} ':ignore')`;
-  }
-
-  return result;
-};
-
-const replacePumlInMd = async (item, content, options, excludeDir) => {
-  const promises = [];
-  let replacedPumlFiles = [];
-  let regex = /(!\[.*?\]\()(.+\.puml)(.*)(\))/g;
-
-  content.replace(regex, function (whole, a, b, c, d) {
-    const replaceAsync = async function (whole, a, b, c, d) {
-      let pumlFileName = b.trim();
-      replacedPumlFiles.push(pumlFileName);
-
-      let pumlFileContent = fs.readFileSync(path.join(item.dir, pumlFileName), 'utf8');
-
-      return (
-        (await processPuml(
-          item,
-          path.parse(pumlFileName).name,
-          pumlFileContent,
-          options,
-          excludeDir
-        )) || ''
-      );
-    };
-    promises.push(replaceAsync(whole, a, b, c));
-  });
-
-  const data = await Promise.all(promises);
-  return { md: content.replace(regex, () => data.shift()), replacedPumlFiles };
+
+    return Promise.all(filePromises);
 };
 
 const generateWebMD = async (tree, options) => {
-<<<<<<< HEAD
     let filePromises = [];
     let docsifySideBar = '';
 
@@ -1130,13 +658,14 @@
                 let diagramUrl = encodeURIPath(
                     path.join(
                         path.dirname(pumlFile.dir),
-                        path.parse(pumlFile.dir).name + `.${options.DIAGRAM_FORMAT}`
+                        path.parse(pumlFile.dir).name +
+                            `.${pumlFile.isDitaa ? 'png' : options.DIAGRAM_FORMAT}`
                     )
                 );
                 if (!options.GENERATE_LOCAL_IMAGES)
                     diagramUrl = plantUmlServerUrl(
                         options.PLANTUML_SERVER_URL,
-                        options.DIAGRAM_FORMAT,
+                        pumlFile.isDitaa ? 'png' : options.DIAGRAM_FORMAT,
                         pumlFile.content
                     );
 
@@ -1155,7 +684,7 @@
                     else imgContent = await httpGet(diagramUrl);
 
                     MD += `\n![${path.parse(pumlFile.dir).name}](data:${getMime(
-                        options.DIAGRAM_FORMAT
+                        pumlFile.isDitaa ? 'png' : options.DIAGRAM_FORMAT
                     )};base64,${imgContent})\n`;
 
                     let diagramLink = `[Download ${
@@ -1223,152 +752,55 @@
 
     //sidebar
     filePromises.push(writeFile(path.join(options.DIST_FOLDER, '_sidebar.md'), docsifySideBar));
-=======
-  let filePromises = [];
-  let docsifySideBar = '';
-
-  for (const item of tree) {
-    //sidebar
-    docsifySideBar += `${'  '.repeat(item.level - 1)}* [${item.name}](${encodeURIPath(
-      path.join(...path.join(item.dir).split(path.sep).splice(1), options.WEB_FILE_NAME)
-    )})\n`;
-    let name = getFolderName(item.dir, options.ROOT_FOLDER, options.HOMEPAGE_NAME);
-
-    //title
-    let MD = `# ${name}`;
-
-    MD += await generateMDFromItem(item, options, true);
-
-    //write to disk
-    filePromises.push(
-      writeFile(
-        path.join(
-          options.DIST_FOLDER,
-          item.dir.replace(options.ROOT_FOLDER, ''),
-          `${options.WEB_FILE_NAME}.md`
-        ),
-        MD
-      )
-    );
-  }
-
-  if (options.DOCSIFY_TEMPLATE && options.DOCSIFY_TEMPLATE !== '') {
-    docsifyTemplate = require(path.join(process.cwd(), options.DOCSIFY_TEMPLATE));
-  }
-
-  //docsify homepage
-  filePromises.push(
-    writeFile(
-      path.join(options.DIST_FOLDER, `index.html`),
-      docsifyTemplate({
-        name: options.PROJECT_NAME,
-        repo: options.REPO_NAME,
-        loadSidebar: true,
-        auto2top: true,
-        homepage: `${options.WEB_FILE_NAME}.md`,
-        plantuml: {
-          skin: 'classic',
-        },
-        stylesheet: options.WEB_THEME,
-		alias: {'/.*/_sidebar.md': '/_sidebar.md'},
-      })
-    )
-  );
-
-  //github pages preparation
-  filePromises.push(writeFile(path.join(options.DIST_FOLDER, `.nojekyll`), ''));
-
-  //sidebar
-  filePromises.push(writeFile(path.join(options.DIST_FOLDER, '_sidebar.md'), docsifySideBar));
->>>>>>> 2950c2d8
-
-  return Promise.all(filePromises);
-};
-
-const generateMDFromItem = async (item, options, excludeDir) => {
-  //concatenate markdown files
-  const appendText = async () => {
-    let _md = '';
-    for (const mdFile of item.mdFiles) {
-      _md += '\n\n' + mdFile;
-    }
-    const replacement = await replacePumlInMd(item, _md, options, excludeDir);
-
-    item.pumlFiles = item.pumlFiles.filter(
-      (_) => !replacement.replacedPumlFiles.find((f) => f === _.dir)
-    );
-
-    return replacement.md;
-  };
-
-  //add diagrams
-  const appendImages = async () => {
-    let _md = '';
-    for (const pumlFile of item.pumlFiles) {
-      _md += '\n\n';
-      _md += await processPuml(
-        item,
-        path.parse(pumlFile.dir).name,
-        pumlFile.content,
-        options,
-        excludeDir
-      );
-    }
-    return _md;
-  };
-
-  const mdText = (await appendText()) || '';
-  const mdImages = (await appendImages()) || '';
-
-  return options.DIAGRAMS_ON_TOP ? mdImages + mdText : mdText + mdImages;
+
+    return Promise.all(filePromises);
 };
 
 const build = async (options) => {
-  let start_date = new Date();
-
-  //clear dist directory
-  await fsextra.emptyDir(options.DIST_FOLDER);
-  await makeDirectory(path.join(options.DIST_FOLDER));
-
-  //actual build
-  console.log(chalk.green(`\nbuilding documentation in ./${options.DIST_FOLDER}`));
-  let tree = await generateTree(options.ROOT_FOLDER, options);
-  console.log(chalk.blue(`parsed ${tree.length} folders`));
-  if (options.GENERATE_LOCAL_IMAGES) {
-    console.log(chalk.blue('generating images'));
-    await generateImages(tree, options, (count, total) => {
-      process.stdout.write(`processed ${count}/${total} images\r`);
-    });
-    console.log('');
-  }
-  if (options.GENERATE_MD) {
-    console.log(chalk.blue('generating markdown files'));
-    await generateMD(tree, options, (count, total) => {
-      process.stdout.write(`processed ${count}/${total} files\r`);
-    });
-    console.log('');
-  }
-  if (options.GENERATE_WEBSITE) {
-    console.log(chalk.blue('generating docsify site'));
-    await generateWebMD(tree, options);
-  }
-  if (options.GENERATE_COMPLETE_MD_FILE) {
-    console.log(chalk.blue('generating complete markdown file'));
-    await generateCompleteMD(tree, options);
-  }
-  if (options.GENERATE_COMPLETE_PDF_FILE) {
-    console.log(chalk.blue('generating complete pdf file'));
-    await generateCompletePDF(tree, options);
-  }
-  if (options.GENERATE_PDF) {
-    console.log(chalk.blue('generating pdf files'));
-    await generatePDF(tree, options, (count, total) => {
-      process.stdout.write(`processed ${count}/${total} files\r`);
-    });
-    console.log('');
-  }
-
-  console.log(chalk.green(`built in ${(new Date() - start_date) / 1000} seconds`));
-};
-
+    let start_date = new Date();
+
+    //clear dist directory
+    await fsextra.emptyDir(options.DIST_FOLDER);
+    await makeDirectory(path.join(options.DIST_FOLDER));
+
+    //actual build
+    console.log(chalk.green(`\nbuilding documentation in ./${options.DIST_FOLDER}`));
+    let tree = await generateTree(options.ROOT_FOLDER, options);
+    console.log(chalk.blue(`parsed ${tree.length} folders`));
+    if (options.GENERATE_LOCAL_IMAGES) {
+        console.log(chalk.blue('generating images'));
+        await generateImages(tree, options, (count, total) => {
+            process.stdout.write(`processed ${count}/${total} images\r`);
+        });
+        console.log('');
+    }
+    if (options.GENERATE_MD) {
+        console.log(chalk.blue('generating markdown files'));
+        await generateMD(tree, options, (count, total) => {
+            process.stdout.write(`processed ${count}/${total} files\r`);
+        });
+        console.log('');
+    }
+    if (options.GENERATE_WEBSITE) {
+        console.log(chalk.blue('generating docsify site'));
+        await generateWebMD(tree, options);
+    }
+    if (options.GENERATE_COMPLETE_MD_FILE) {
+        console.log(chalk.blue('generating complete markdown file'));
+        await generateCompleteMD(tree, options);
+    }
+    if (options.GENERATE_COMPLETE_PDF_FILE) {
+        console.log(chalk.blue('generating complete pdf file'));
+        await generateCompletePDF(tree, options);
+    }
+    if (options.GENERATE_PDF) {
+        console.log(chalk.blue('generating pdf files'));
+        await generatePDF(tree, options, (count, total) => {
+            process.stdout.write(`processed ${count}/${total} files\r`);
+        });
+        console.log('');
+    }
+
+    console.log(chalk.green(`built in ${(new Date() - start_date) / 1000} seconds`));
+};
 exports.build = build;