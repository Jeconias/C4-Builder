const figlet = require('figlet');
const program = require('commander');
const package = require('./package.json');
const chalk = require('chalk');
const path = require('path');

const Configstore = require('configstore');

const cmdHelp = require('./cli.help');
const cmdNewProject = require('./cli.new');
const cmdList = require('./cli.list');
const cmdSite = require('./cli.site');
const cmdCollect = require('./cli.collect');
const { build } = require('./build');
const watch = require('node-watch');

const { clearConsole } = require('./utils.js');

const intro = () => {
    console.log(chalk.blue(figlet.textSync('c4builder')));
    console.log(chalk.gray('Blow up your software documentation writing skills'));
};

const getOptions = (conf) => {
    return {
        PLANTUML_VERSION: conf.get('plantumlVersion'),
        GENERATE_MD: conf.get('generateMD'),
        GENERATE_PDF: conf.get('generatePDF'),
        GENERATE_WEBSITE: conf.get('generateWEB'),
        GENERATE_COMPLETE_MD_FILE: conf.get('generateCompleteMD'),
        GENERATE_COMPLETE_PDF_FILE: conf.get('generateCompletePDF'),
        GENERATE_LOCAL_IMAGES: conf.get('generateLocalImages'),
        EMBED_DIAGRAM: conf.get('embedDiagram'),
        ROOT_FOLDER: conf.get('rootFolder'),
        DIST_FOLDER: conf.get('distFolder'),
        PROJECT_NAME: conf.get('projectName'),
        REPO_NAME: conf.get('repoUrl'),
        HOMEPAGE_NAME: conf.get('homepageName'),
        WEB_THEME: conf.get('webTheme'),
        DOCSIFY_TEMPLATE: conf.get('docsifyTemplate'),
        INCLUDE_NAVIGATION: conf.get('includeNavigation'),
        INCLUDE_BREADCRUMBS: conf.get('includeBreadcrumbs'),
        INCLUDE_TABLE_OF_CONTENTS: conf.get('includeTableOfContents'),
        INCLUDE_LINK_TO_DIAGRAM: conf.get('includeLinkToDiagram'),
        PDF_CSS: conf.get('pdfCss') || path.join(__dirname, 'pdf.css'),
        DIAGRAMS_ON_TOP: conf.get('diagramsOnTop'),
        CHARSET: conf.get('charset'),
        WEB_PORT: conf.get('webPort'),
        HAS_RUN: conf.get('hasRun'),
        PLANTUML_SERVER_URL: conf.get('plantumlServerUrl'),
        DIAGRAM_FORMAT: conf.get('diagramFormat'),
        MD_FILE_NAME: 'README',
<<<<<<< HEAD
        WEB_FILE_NAME: 'HOME',
        SUPPORT_SEARCH: conf.get('supportSearch')
    }
=======
        WEB_FILE_NAME: 'HOME'
    };
>>>>>>> 437626a2
};

module.exports = async () => {
    program
        .version(package.version)
        .option('new', 'create a new project from template')
        .option('config', 'change configuration for the current directory')
        .option('list', 'display the current configuration')
        .option('reset', 'clear all configuration')
        .option('site', 'serve the generated site')
        .option('-w, --watch', 'watch for changes and rebuild')
        .option('docs', 'a brief explanation for the available configuration options')
        .option('-p, --port <n>', 'port used for serving the generated site', parseInt)
        .parse(process.argv);

    let conf = { get: () => {} };
    if (!program.new)
        conf = new Configstore(
            process.cwd().split(path.sep).splice(1).join('_'),
            {},
            { configPath: path.join(process.cwd(), '.c4builder') }
        );

    if (program.docs) return cmdHelp();

    //initial options
    let options = getOptions(conf);

    if (program.new || program.config || !options.HAS_RUN) clearConsole();

    intro();

    if (!options.HAS_RUN && !program.new) {
        console.log(
            `\nif you created the project using the 'c4model new' command you can just press enter and go with the default options to get a basic idea of how it works.\n`
        );
        console.log(`you can always change the configuration by running > c4builder config\n`);
    }

    if (program.new) return cmdNewProject();
    if (program.list) return cmdList(options);

    if (program.reset) {
        conf.clear();
        console.log(`configuration was reset`);
        return;
    }

    await cmdCollect(options, conf, program);
    if (!program.config) {
        conf.set('hasRun', true);

        let isBuilding = false;
        let attemptedWatchBuild = false;
        //get options after wizard
        options = getOptions(conf);
        if (program.watch) {
            //watch warning
            if (options.GENERATE_PDF || options.GENERATE_COMPLETE_PDF_FILE || options.GENERATE_LOCAL_IMAGES) {
                console.log(chalk.bold(chalk.yellow('\nWARNING:')));
                console.log(
                    chalk.bold(
                        chalk.yellow(
                            'Rebuilding with pdf or local image generation enabled will take a long time'
                        )
                    )
                );
            }

            watch(options.ROOT_FOLDER, { recursive: true }, async (evt, name) => {
                // clearConsole();
                // intro();
                console.log(chalk.gray(`\n${name} changed. Rebuilding...`));
                if (isBuilding) {
                    attemptedWatchBuild = true;
                    if (
                        options.GENERATE_PDF ||
                        options.GENERATE_COMPLETE_PDF_FILE ||
                        options.GENERATE_LOCAL_IMAGES
                    )
                        console.log(
                            chalk.bold(
                                chalk.yellow(
                                    'Build already in progress, consider disabling pdf or local image generation '
                                )
                            )
                        );

                    return;
                }

                isBuilding = true;
                await build(options);
                while (attemptedWatchBuild) {
                    attemptedWatchBuild = false;
                    await build(options);
                }
                isBuilding = false;
            });
        }

        isBuilding = true;
        await build(options);
        isBuilding = false;

        if (program.site) return await cmdSite(options, program);

        if (options.GENERATE_WEBSITE && !program.watch) {
            console.log(chalk.gray('\nto view the generated website run'));
            console.log(`> c4builder site`);
        }
    }
};<|MERGE_RESOLUTION|>--- conflicted
+++ resolved
@@ -50,14 +50,9 @@
         PLANTUML_SERVER_URL: conf.get('plantumlServerUrl'),
         DIAGRAM_FORMAT: conf.get('diagramFormat'),
         MD_FILE_NAME: 'README',
-<<<<<<< HEAD
         WEB_FILE_NAME: 'HOME',
         SUPPORT_SEARCH: conf.get('supportSearch')
-    }
-=======
-        WEB_FILE_NAME: 'HOME'
     };
->>>>>>> 437626a2
 };
 
 module.exports = async () => {
