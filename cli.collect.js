--- conflicted
+++ resolved
@@ -6,37 +6,32 @@
 const { plantumlVersions } = require('./utils');
 
 const validate = (schema) => (answers) => {
-<<<<<<< HEAD
     return !joi.validate(answers, schema).error;
-=======
-  return !joi.validate(answers, schema).error;
->>>>>>> 2950c2d8
 };
 
 module.exports = async (currentConfiguration, conf, program) => {
-  if (!currentConfiguration.PROJECT_NAME || program.config) {
-    responses = await inquirer.prompt({
-      type: 'input',
-      name: 'projectName',
-      message: 'Project Name',
-      default: currentConfiguration.PROJECT_NAME || path.parse(process.cwd()).name,
-      validate: validate(joi.string().trim().optional()),
-    });
-    conf.set('projectName', responses.projectName);
-  }
-
-  if (!currentConfiguration.HOMEPAGE_NAME || program.config) {
-    responses = await inquirer.prompt({
-      type: 'input',
-      name: 'homepageName',
-      message: 'HomePage Name',
-      default: currentConfiguration.HOMEPAGE_NAME || 'Overview',
-      validate: validate(joi.string().trim().optional()),
-    });
-    conf.set('homepageName', responses.homepageName);
-  }
-
-<<<<<<< HEAD
+    if (!currentConfiguration.PROJECT_NAME || program.config) {
+        responses = await inquirer.prompt({
+            type: 'input',
+            name: 'projectName',
+            message: 'Project Name',
+            default: currentConfiguration.PROJECT_NAME || path.parse(process.cwd()).name,
+            validate: validate(joi.string().trim().optional())
+        });
+        conf.set('projectName', responses.projectName);
+    }
+
+    if (!currentConfiguration.HOMEPAGE_NAME || program.config) {
+        responses = await inquirer.prompt({
+            type: 'input',
+            name: 'homepageName',
+            message: 'HomePage Name',
+            default: currentConfiguration.HOMEPAGE_NAME || 'Overview',
+            validate: validate(joi.string().trim().optional())
+        });
+        conf.set('homepageName', responses.homepageName);
+    }
+
     if (!currentConfiguration.ROOT_FOLDER || program.config) {
         responses = await inquirer.prompt({
             type: 'input',
@@ -184,7 +179,7 @@
                 type: 'input',
                 name: 'supportSearch',
                 message: 'Support search on navbar?',
-                default: true,
+                default: true
             });
             conf.set('supportSearch', webOptions.supportSearch);
 
@@ -195,168 +190,15 @@
                 default: currentConfiguration.REPO_NAME
             });
             conf.set('repoUrl', webOptions.repoUrl);
-=======
-  if (!currentConfiguration.ROOT_FOLDER || program.config) {
-    responses = await inquirer.prompt({
-      type: 'input',
-      name: 'rootFolder',
-      message: 'Root documentation folder',
-      default: currentConfiguration.ROOT_FOLDER || 'src',
-      validate: (answers) => {
-        let isValid = validate(joi.string().trim().optional())(answers);
-        if (isValid) {
-          if (answers.indexOf('/') !== -1 || answers.indexOf('\\') !== -1) return false;
-
-          //check it's an actual folder
-          let isDirectory = fs.statSync(path.join(process.cwd(), answers)).isDirectory();
-          if (isDirectory) return true;
-        }
-        return false;
-      },
-    });
-    conf.set('rootFolder', responses.rootFolder);
-  }
-
-  if (!currentConfiguration.DIST_FOLDER || program.config) {
-    responses = await inquirer.prompt({
-      type: 'input',
-      name: 'distFolder',
-      message: 'Destination folder',
-      default: currentConfiguration.DIST_FOLDER || 'docs',
-      validate: (answers) => {
-        let isValid = validate(joi.string().trim().optional());
-        if (isValid) {
-          if (answers.indexOf('/') !== -1 || answers.indexOf('\\') !== -1) return false;
-          return true;
-        }
-        return false;
-      },
-    });
-    conf.set('distFolder', responses.distFolder);
-  }
-
-  if (
-    currentConfiguration.GENERATE_MD === undefined ||
-    currentConfiguration.GENERATE_COMPLETE_MD_FILE === undefined ||
-    currentConfiguration.GENERATE_PDF === undefined ||
-    currentConfiguration.GENERATE_COMPLETE_PDF_FILE === undefined ||
-    currentConfiguration.GENERATE_WEBSITE === undefined ||
-    program.config
-  ) {
-    let defaults = [
-      currentConfiguration.GENERATE_MD === undefined
-        ? null
-        : currentConfiguration.GENERATE_MD
-        ? 'generateMD'
-        : null,
-      currentConfiguration.GENERATE_PDF === undefined
-        ? 'generatePDF'
-        : currentConfiguration.GENERATE_PDF
-        ? 'generatePDF'
-        : null,
-      currentConfiguration.GENERATE_COMPLETE_MD_FILE === undefined
-        ? null
-        : currentConfiguration.GENERATE_COMPLETE_MD_FILE
-        ? 'generateCompleteMD'
-        : null,
-      currentConfiguration.GENERATE_COMPLETE_PDF_FILE === undefined
-        ? 'generateCompletePDF'
-        : currentConfiguration.GENERATE_COMPLETE_PDF_FILE
-        ? 'generateCompletePDF'
-        : null,
-      currentConfiguration.GENERATE_WEBSITE === undefined
-        ? 'generateWEB'
-        : currentConfiguration.GENERATE_WEBSITE
-        ? 'generateWEB'
-        : null,
-    ];
-
-    responses = await inquirer.prompt({
-      type: 'checkbox',
-      name: 'generate',
-      message: 'Compilation format:',
-      default: defaults,
-      choices: [
-        {
-          name: 'Multiple markdown files',
-          value: 'generateMD',
-        },
-        {
-          name: 'Generate a single complete markdown file',
-          value: 'generateCompleteMD',
-        },
-        {
-          name: 'Generate multiple pdf files',
-          value: 'generatePDF',
-        },
-        {
-          name: 'Generate a single complete pdf file',
-          value: 'generateCompletePDF',
-        },
-        {
-          name: 'Generate website',
-          value: 'generateWEB',
-        },
-      ],
-    });
-
-    conf.set('generateMD', !!responses.generate.find((x) => x === 'generateMD'));
-    conf.set('generatePDF', !!responses.generate.find((x) => x === 'generatePDF'));
-    conf.set('generateCompleteMD', !!responses.generate.find((x) => x === 'generateCompleteMD'));
-    conf.set('generateCompletePDF', !!responses.generate.find((x) => x === 'generateCompletePDF'));
-    conf.set('generateWEB', !!responses.generate.find((x) => x === 'generateWEB'));
-
-    if (!!responses.generate.find((x) => x === 'generateMD')) {
-      let mdOptions = await inquirer.prompt({
-        type: 'confirm',
-        name: 'includeNavigation',
-        message: 'Include basic navigation?',
-        default:
-          currentConfiguration.INCLUDE_NAVIGATION === undefined
-            ? false
-            : currentConfiguration.INCLUDE_NAVIGATION,
-      });
-      conf.set('includeNavigation', mdOptions.includeNavigation);
-
-      mdOptions = await inquirer.prompt({
-        type: 'confirm',
-        name: 'includeTableOfContents',
-        message: 'Include navigable table of contents?',
-        default:
-          currentConfiguration.INCLUDE_TABLE_OF_CONTENTS === undefined
-            ? true
-            : currentConfiguration.INCLUDE_TABLE_OF_CONTENTS,
-      });
-      conf.set('includeTableOfContents', mdOptions.includeTableOfContents);
-    }
-
-    if (!!responses.generate.find((x) => x === 'generateWEB')) {
-      let webOptions = await inquirer.prompt({
-        type: 'input',
-        name: 'webTheme',
-        message: 'Change the default docsify theme?',
-        default: currentConfiguration.WEB_THEME || '//unpkg.com/docsify/lib/themes/vue.css',
-      });
-      conf.set('webTheme', webOptions.webTheme);
-
-      webOptions = await inquirer.prompt({
-        type: 'input',
-        name: 'repoUrl',
-        message: 'Include a repository url?',
-        default: currentConfiguration.REPO_NAME,
-      });
-      conf.set('repoUrl', webOptions.repoUrl);
->>>>>>> 2950c2d8
-
-      webOptions = await inquirer.prompt({
-        type: 'input',
-        name: 'docsifyTemplate',
-        message: 'Path to a specific Docsify template?',
-        default: '',
-      });
-      conf.set('docsifyTemplate', webOptions.docsifyTemplate);
-
-<<<<<<< HEAD
+
+            webOptions = await inquirer.prompt({
+                type: 'input',
+                name: 'docsifyTemplate',
+                message: 'Path to a specific Docsify template?',
+                default: ''
+            });
+            conf.set('docsifyTemplate', webOptions.docsifyTemplate);
+
             webOptions = await inquirer.prompt({
                 type: 'input',
                 name: 'webPort',
@@ -432,88 +274,8 @@
         console.log(
             chalk.bold(chalk.yellow(`The build will generate diagram images using the included ${ver.jar}.`))
         );
-=======
-      webOptions = await inquirer.prompt({
-        type: 'input',
-        name: 'webPort',
-        message: 'Change the default serve port?',
-        default: currentConfiguration.WEB_PORT || '3000',
-      });
-      conf.set('webPort', webOptions.webPort);
-    }
-
-    if (!!responses.generate.find((x) => x === 'generatePDF' || x === 'generateCompletePDF')) {
-      let pdfOptions = await inquirer.prompt({
-        type: 'input',
-        name: 'pdfCss',
-        message: 'Add a custom css for the pdf (filename)?',
-        default: currentConfiguration.PDF_CSS,
-      });
-      conf.set('pdfCss', pdfOptions.pdfCss);
-    }
-  }
-
-  let plantumlVersion, ver;
-  if (currentConfiguration.PLANTUML_VERSION === undefined || program.config) {
-    let defaultPlantumlVersion =
-      currentConfiguration.PLANTUML_VERSION === undefined
-        ? 'latest'
-        : currentConfiguration.PLANTUML_VERSION;
-    responses = await inquirer.prompt({
-      type: 'list',
-      name: 'plantumlVersion',
-      message: 'PlantUML version:',
-      default: defaultPlantumlVersion,
-      choices: plantumlVersions
-        .map((v) => {
-          return {
-            name: v.version,
-            value: v.version,
-          };
-        })
-        .concat({
-          name: 'latest (compatible with plantuml online server)',
-          value: 'latest',
-        }),
-    });
-    plantumlVersion = responses.plantumlVersion;
-    conf.set('plantumlVersion', plantumlVersion);
-    if (
-      currentConfiguration.PLANTUML_VERSION &&
-      plantumlVersion !== currentConfiguration.PLANTUML_VERSION
-    ) {
-      console.log(chalk.bold(chalk.yellow('WARNING:')));
-      console.log(
-        chalk.bold(
-          chalk.yellow(
-            `You need to update the plantuml file to include https://raw.githubusercontent.com/adrianvlupu/C4-PlantUML/${plantumlVersion}.`
-          )
-        )
-      );
->>>>>>> 2950c2d8
-    }
-  } else {
-    plantumlVersion = currentConfiguration.PLANTUML_VERSION;
-  }
-  ver = plantumlVersions.find((v) => v.version === plantumlVersion);
-  if (plantumlVersion === 'latest') ver = plantumlVersions.find((v) => v.isLatest);
-  if (!ver) throw new Error(`PlantUML version ${options.PLANTUML_VERSION} not supported`);
-  if (!ver.isLatest) {
-    console.log(
-      chalk.bold(
-        chalk.yellow(
-          `Generating diagram images using the online plantuml server will break on version ${ver.version}.`
-        )
-      )
-    );
-    console.log(
-      chalk.bold(
-        chalk.yellow(`The build will generate diagram images using the included ${ver.jar}.`)
-      )
-    );
-  }
-
-<<<<<<< HEAD
+    }
+
     if (
         currentConfiguration.GENERATE_LOCAL_IMAGES === undefined ||
         currentConfiguration.EMBED_DIAGRAM === undefined ||
@@ -588,91 +350,8 @@
         } else {
             conf.set('generateLocalImages', true);
         }
-=======
-  if (
-    currentConfiguration.GENERATE_LOCAL_IMAGES === undefined ||
-    currentConfiguration.EMBED_DIAGRAM === undefined ||
-    currentConfiguration.INCLUDE_BREADCRUMBS === undefined ||
-    currentConfiguration.INCLUDE_LINK_TO_DIAGRAM === undefined ||
-    program.config
-  ) {
-    let defaults = [
-      currentConfiguration.INCLUDE_BREADCRUMBS === undefined
-        ? 'includeBreadcrumbs'
-        : currentConfiguration.INCLUDE_BREADCRUMBS
-        ? 'includeBreadcrumbs'
-        : null,
-      currentConfiguration.GENERATE_LOCAL_IMAGES === undefined
-        ? null
-        : currentConfiguration.GENERATE_LOCAL_IMAGES
-        ? 'generateLocalImages'
-        : null,
-      currentConfiguration.INCLUDE_LINK_TO_DIAGRAM === undefined
-        ? null
-        : currentConfiguration.INCLUDE_LINK_TO_DIAGRAM
-        ? 'includeLinkToDiagram'
-        : null,
-      currentConfiguration.DIAGRAMS_ON_TOP === undefined
-        ? 'diagramsOnTop'
-        : currentConfiguration.DIAGRAMS_ON_TOP
-        ? 'diagramsOnTop'
-        : null,
-      currentConfiguration.EMBED_DIAGRAM === undefined
-        ? null
-        : currentConfiguration.EMBED_DIAGRAM
-        ? 'embedDiagram'
-        : null,
-    ];
-    let choices = [
-      {
-        name: 'Include breadcrumbs',
-        value: 'includeBreadcrumbs',
-      },
-      {
-        name: 'Replace diagrams with a link',
-        value: 'includeLinkToDiagram',
-      },
-      {
-        name: 'Place diagrams before text',
-        value: 'diagramsOnTop',
-      },
-      {
-        name: 'Embed SVG Diagram',
-        value: 'embedDiagram',
-      },
-    ];
-    if (ver.isLatest)
-      choices.push({
-        name: 'Generate diagram images locally',
-        value: 'generateLocalImages',
-      });
-
-    responses = await inquirer.prompt({
-      type: 'checkbox',
-      name: 'generate',
-      message: 'Compilation format:',
-      default: defaults,
-      choices: choices,
-    });
-    conf.set('includeBreadcrumbs', !!responses.generate.find((x) => x === 'includeBreadcrumbs'));
-    conf.set(
-      'includeLinkToDiagram',
-      !!responses.generate.find((x) => x === 'includeLinkToDiagram')
-    );
-    conf.set('diagramsOnTop', !!responses.generate.find((x) => x === 'diagramsOnTop'));
-    conf.set('embedDiagram', !!responses.generate.find((x) => x === 'embedDiagram'));
-    if (ver.isLatest) {
-      conf.set(
-        'generateLocalImages',
-        !!responses.generate.find((x) => x === 'generateLocalImages')
-      );
-    } else {
-      conf.set('generateLocalImages', true);
->>>>>>> 2950c2d8
-    }
-  }
-
-<<<<<<< HEAD
+    }
+
     if (!currentConfiguration.PLANTUML_SERVER_URL || program.config) {
         responses = await inquirer.prompt({
             type: 'input',
@@ -694,37 +373,14 @@
         });
         conf.set('diagramFormat', responses.diagramFormat);
     }
-=======
-  if (!currentConfiguration.PLANTUML_SERVER_URL || program.config) {
-    responses = await inquirer.prompt({
-      type: 'input',
-      name: 'plantumlServerUrl',
-      message: 'PlantUML Server URL',
-      default: currentConfiguration.PLANTUML_SERVER_URL || 'https://www.plantuml.com/plantuml',
-      validate: validate(joi.string().trim().optional()),
-    });
-    conf.set('plantumlServerUrl', responses.plantumlServerUrl);
-  }
-
-  if (!currentConfiguration.DIAGRAM_FORMAT || program.config) {
-    responses = await inquirer.prompt({
-      type: 'input',
-      name: 'diagramFormat',
-      message: 'Diagram Image Format',
-      default: currentConfiguration.DIAGRAM_FORMAT || 'svg',
-      validate: validate(joi.string().trim().optional()),
-    });
-    conf.set('diagramFormat', responses.diagramFormat);
-  }
->>>>>>> 2950c2d8
-
-  if (!currentConfiguration.CHARSET || program.config) {
-    responses = await inquirer.prompt({
-      type: 'input',
-      name: 'charset',
-      message: 'Change the default charset',
-      default: currentConfiguration.CHARSET || 'UTF-8',
-    });
-    conf.set('charset', responses.charset);
-  }
+
+    if (!currentConfiguration.CHARSET || program.config) {
+        responses = await inquirer.prompt({
+            type: 'input',
+            name: 'charset',
+            message: 'Change the default charset',
+            default: currentConfiguration.CHARSET || 'UTF-8'
+        });
+        conf.set('charset', responses.charset);
+    }
 };